--- conflicted
+++ resolved
@@ -13,7 +13,6 @@
   let mannwhitneyu_left_side x y =
     let (_, p, _) = M.mannwhitneyu ~side:M.LeftSide x y in
     p
-<<<<<<< HEAD
   let wilcoxon_both_side x y =
     let (_, p, _) = M.wilcoxon x y in
     p
@@ -22,7 +21,6 @@
     p
   let wilcoxon_left_side x y =
     let (_, p, _) = M.wilcoxon ~side:M.LeftSide x y in
-=======
   let fisher_test_both_side a b c d =
     let (_, p, _) = M.fisher_test a b c d in
     p
@@ -31,7 +29,6 @@
     p
   let fisher_test_left_side a b c d =
     let (_, p, _) = M.fisher_test ~side:M.LeftSide a b c d in
->>>>>>> 6ffbf6e1
     p
 end
 
@@ -144,20 +141,16 @@
   "mannwhitneyu_test_both_side_exact" , `Slow, mannwhitneyu_test_both_side_exact;
   "mannwhitneyu_test_right_side_exact" , `Slow, mannwhitneyu_test_right_side_exact;
   "mannwhitneyu_test_left_side_exact" , `Slow, mannwhitneyu_test_left_side_exact;
-<<<<<<< HEAD
   "wilcoxon_test_both_side_exact" , `Slow, wilcoxon_test_both_side_exact;
   "wilcoxon_test_right_side_exact" , `Slow, wilcoxon_test_right_side_exact;
   "wilcoxon_test_left_side_exact" , `Slow, wilcoxon_test_left_side_exact;
   "wilcoxon_test_both_side_asymp" , `Slow, wilcoxon_test_both_side_asymp;
   "wilcoxon_test_right_side_asymp" , `Slow, wilcoxon_test_right_side_asymp;
   "wilcoxon_test_left_side_asymp" , `Slow, wilcoxon_test_left_side_asymp;
-]
-=======
   "fisher_test_both_side" , `Slow, fisher_test_both_side;
   "fisher_test_right_side", `Slow , fisher_test_right_side ;
   "fisher_test_left_side", `Slow, fisher_test_left_side;
   ]
->>>>>>> 6ffbf6e1
 
 (* Run it *)
 let () =
